--- conflicted
+++ resolved
@@ -7,11 +7,7 @@
     "schedule:nonOfficeHours",
     ":disableDependencyDashboard"
   ],
-<<<<<<< HEAD
-  "timezone": "America/Los_Angeles"
-=======
   "timezone": "America/Los_Angeles",
->>>>>>> ac5817f4
   "packageRules": [
     {
       "matchPackageNames": ["reflection-util"],
