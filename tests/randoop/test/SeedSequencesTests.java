package randoop.test;

import java.util.Arrays;
import java.util.Set;

import org.junit.Test;

import randoop.SeedSequences;
import randoop.TestValue;
import randoop.operation.NonreceiverTerm;
import randoop.sequence.Sequence;

import junit.framework.TestCase;

public class SeedSequencesTests extends TestCase {

  @Test
  public void testGetSeedsFromAnnotatedFields() {
 
    try {
      SeedSequences.getSeedsFromAnnotatedFields(MissingPublicMod.class);
      fail();
    } catch (RuntimeException e) {
      assertTrue(e.getMessage(), e.getMessage().contains("public")); // message should at least mention static modifier.
    }

    try {
      SeedSequences.getSeedsFromAnnotatedFields(MissingStaticMod.class);
      fail();
    } catch (RuntimeException e) {
      assertTrue(e.getMessage(), e.getMessage().contains("static")); // message should at least mention static modifier.
    }


    try {
      SeedSequences.getSeedsFromAnnotatedFields(ClassNotPublic.class);
      fail();
    } catch (RuntimeException e) {
      assertTrue(e.getMessage(), e.getMessage().contains("visible")); // message should at least mention potential visibility problem.
    }
    

    try {
      SeedSequences.getSeedsFromAnnotatedFields(BadType0.class);
      fail();
    } catch (RuntimeException e) {
      assertTrue(e.getMessage(), e.getMessage().contains("type")); // message should at least mention type problem.
    }

    try {
      SeedSequences.getSeedsFromAnnotatedFields(BadType1.class);
      fail();
    } catch (RuntimeException e) {
      assertTrue(e.getMessage(), e.getMessage().contains("type")); // message should at least mention type problem.
    }

    try {
      SeedSequences.getSeedsFromAnnotatedFields(BadType2.class);
      fail();
    } catch (RuntimeException e) {
      assertTrue(e.getMessage(), e.getMessage().contains("type")); // message should at least mention type problem.
    }

    Set<Sequence> s4 = SeedSequences.getSeedsFromAnnotatedFields(SeedSequencesTests.TestValueExamples.class);
    Set<Sequence> expected = SeedSequences.objectsToSeeds(Arrays.asList(new Object[] { 0, 1, 2, 3, (String)"hi", false, (byte)3,
        'c', 3L, (float)1.3, (double)1.4 }));
<<<<<<< HEAD
    expected.add(Sequence.create(NonreceiverTerm.nullOrZeroDecl(String.class)));
=======
    expected.add(Sequence.create(NonreceiverTerm.createCanonicalTerm(String.class)));
>>>>>>> 1cd489b3
    assertEquals(expected, s4);
    
    
  }
  

  public static class TestValueExamples {
    @TestValue
    public static int x1 = 0;
    @TestValue
    public static boolean b = false;
    @TestValue
    public static byte by = 3;
    @TestValue
    public static char c = 'c';
    @TestValue
    public static long l = 3L;
    @TestValue
    public static float f = (float) 1.3;
    @TestValue
    public static double d = 1.4;
    @TestValue
    public static String s1 = null;
    @TestValue
    public static String s2 = "hi";
    @TestValue
    public static int[] a1 = new int[] { 1, 2, 3 };
    @TestValue
    public static int[] a2 = new int[] {};
  }
}

class MissingPublicMod {
  @TestValue static int x1 = 0;
}

class MissingStaticMod {
  @TestValue public int x1 = 0;
}

class ClassNotPublic {
  // not static
  @TestValue static public int x1 = 0;
}

class BadType0 {
  // not static
  @TestValue static public Integer x1 = 0;
}

class BadType1 {
  @TestValue
  public static Object o1 = (int) 1;
}

class BadType2 {
  @TestValue
  public static Object o1 = (int) 1;
}<|MERGE_RESOLUTION|>--- conflicted
+++ resolved
@@ -64,11 +64,7 @@
     Set<Sequence> s4 = SeedSequences.getSeedsFromAnnotatedFields(SeedSequencesTests.TestValueExamples.class);
     Set<Sequence> expected = SeedSequences.objectsToSeeds(Arrays.asList(new Object[] { 0, 1, 2, 3, (String)"hi", false, (byte)3,
         'c', 3L, (float)1.3, (double)1.4 }));
-<<<<<<< HEAD
-    expected.add(Sequence.create(NonreceiverTerm.nullOrZeroDecl(String.class)));
-=======
     expected.add(Sequence.create(NonreceiverTerm.createCanonicalTerm(String.class)));
->>>>>>> 1cd489b3
     assertEquals(expected, s4);
     
     
