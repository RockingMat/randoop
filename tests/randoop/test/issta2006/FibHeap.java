--- conflicted
+++ resolved
@@ -6,12 +6,9 @@
 import java.util.Set;
 import java.util.Vector;
 
-<<<<<<< HEAD
-=======
 //XXX not implemented, but keeping because historical and might want to implement eventually
 //import randoop.NotPartOfState;
 
->>>>>>> 1cd489b3
 
 
 
@@ -35,11 +32,8 @@
 
     //public native boolean checkAbstractState(int which);
 
-<<<<<<< HEAD
-=======
  // XXX see note above
  //   @NotPartOfState
->>>>>>> 1cd489b3
     private Vector<Node> cachedNodes = new Vector<Node>();
 
     public static Set<String> tests = new HashSet<String>();
