--- conflicted
+++ resolved
@@ -8,10 +8,7 @@
 import randoop.SeedSequences;
 import randoop.main.GenInputsAbstract;
 import randoop.operation.Operation;
-<<<<<<< HEAD
-=======
 import randoop.reflection.OperationExtractor;
->>>>>>> 1cd489b3
 import randoop.sequence.ForwardGenerator;
 import randoop.sequence.Sequence;
 import randoop.test.bh.BH;
@@ -30,13 +27,8 @@
   public static void test1() {
 
     List<Operation> model =
-<<<<<<< HEAD
-      Reflection.getStatements(Arrays.<Class<?>>asList(Long.class), null);
-
-=======
       OperationExtractor.getOperations(Arrays.<Class<?>>asList(Long.class), null);
     assertTrue("model not empty", model.size() != 0);
->>>>>>> 1cd489b3
     GenInputsAbstract.dontexecute = true; // FIXME make this an instance field?
     ComponentManager mgr = new ComponentManager(SeedSequences.defaultSeeds());
     ForwardGenerator explorer = new ForwardGenerator(model,
@@ -62,12 +54,8 @@
     int oldTimeout = ReflectionExecutor.timeout;
     ReflectionExecutor.timeout = 200;
     ComponentManager mgr = new ComponentManager(SeedSequences.defaultSeeds());
-<<<<<<< HEAD
-    List<Operation> model = Reflection.getStatements(classes, null);
-=======
     List<Operation> model = OperationExtractor.getOperations(classes, null);
     assertTrue("model should not be empty", model.size() != 0);
->>>>>>> 1cd489b3
     ForwardGenerator exp =
       new ForwardGenerator(model, Long.MAX_VALUE, 200, mgr, null, null, null);
     exp.explore();
@@ -110,12 +98,8 @@
     System.out.println(classes);
 
     ComponentManager mgr = new ComponentManager(SeedSequences.defaultSeeds());
-<<<<<<< HEAD
-    List<Operation> model = Reflection.getStatements(classes, null);
-=======
     List<Operation> model = OperationExtractor.getOperations(classes, null);
     assertTrue("model should not be empty", model.size() != 0);
->>>>>>> 1cd489b3
     ForwardGenerator exp =
       new ForwardGenerator(model, Long.MAX_VALUE, 200, mgr, null, null, null);
     GenInputsAbstract.forbid_null = false;
