package randoop.reflection;

import java.lang.reflect.Constructor;
import java.lang.reflect.Field;
import java.lang.reflect.Method;
import java.lang.reflect.Modifier;
import java.util.ArrayList;
import java.util.Collection;
import java.util.List;
import java.util.Set;
import java.util.TreeSet;

import randoop.operation.ConstructorCall;
import randoop.operation.EnumConstant;
import randoop.operation.FieldGetter;
import randoop.operation.FieldSetter;
import randoop.operation.FinalInstanceField;
import randoop.operation.InstanceField;
import randoop.operation.MethodCall;
import randoop.operation.Operation;
import randoop.operation.StaticField;
import randoop.operation.StaticFinalField;

/**
 * OperationExtractor is a {@link ClassVisitor} that creates a collection of {@link Operation}
 * objects through its visit methods as called by {@link ReflectionManager#apply(Class)}.
 * 
 * @see ReflectionManager
 * @see ClassVisitor
 *
 */
public class OperationExtractor implements ClassVisitor {

  private Set<Operation> operations;
 
  /**
   * Creates a visitor object that collects Operation objects corresponding
   * to class members visited by {@link ReflectionManager}. 
   * Stores {@link Operation} objects in an ordered collection to ensure they
   * are strictly ordered once flattened to a list. This is needed to guarantee 
   * determinism between Randoop runs with the same classes and parameters. 
   */
  public OperationExtractor() {
    this.operations = new TreeSet<>();
  }
  
  public List<Operation> getOperations() {
    return new ArrayList<Operation>(operations);
  }
  
  /**
   * Collects the members of a collection of classes.
   * Returns a filtered list of {@code Operation} objects.
   * 
   * @param classListing  the collection of class objects from which to extract
<<<<<<< HEAD
   * @param predicate  determines whether to include class members in results
=======
   * @param predicate  whether to include class members in results
   * @param publicMembersOnly  whether to visit only public members of classes
>>>>>>> 5082fb01
   * @return list of {@code Operation} objects satisfying the predicate
   */
  public static List<Operation> getOperations(Collection<Class<?>> classListing, 
      ReflectionPredicate predicate) {
    if (predicate == null) predicate = new DefaultReflectionPredicate();
    ReflectionManager mgr = new ReflectionManager(predicate);
    OperationExtractor op = new OperationExtractor();
    mgr.add(op);
    for (Class<?> c : classListing) {
      mgr.apply(c);
    }
    return op.getOperations();
  }

  /**
   * Creates a {@link ConstructorCall} object for the {@link Constructor}.
   * 
   * @param c  a {@link Constructor} object to be represented as an {@link Operation}.
   */
  @Override
  public void visit(Constructor<?> c) {
    operations.add(new ConstructorCall(c));
  }

  /**
   * Creates a {@link MethodCall} object for the {@link Method}.
   * 
   * @param method  a {@link Method} object to be represented as an {@link Operation}.
   */
  @Override
  public void visit(Method method) {
    operations.add(new MethodCall(method));
  }

  /**
   * Adds the {@link Operation} objects corresponding to 
   * getters and setters appropriate to the kind of field.
   * 
   * @param field  a {@link Field} object to be represented as an {@link Operation}.
   */
  @Override
  public void visit(Field field) {
    int mods = field.getModifiers();
    
    if (Modifier.isStatic(mods)) {
      if (Modifier.isFinal(mods)) {
        StaticFinalField s = new StaticFinalField(field);
        operations.add(new FieldGetter(s));
      } else {
        StaticField s = new StaticField(field);
        operations.add(new FieldGetter(s));
        operations.add(new FieldSetter(s));
      }
    } else {
      if (Modifier.isFinal(mods)) {
        FinalInstanceField i = new FinalInstanceField(field);
        operations.add(new FieldGetter(i));
      } else {
        InstanceField i = new InstanceField(field);
        operations.add(new FieldGetter(i));
        operations.add(new FieldSetter(i));
      }
    }
  }

  /**
   * Creates a {@link EnumConstant} object for the {@link Enum}.
   * 
   * @param e an {@link Enum} object to be represented as an {@link Operation}.
   */
  @Override
  public void visit(Enum<?> e) {
    operations.add(new EnumConstant(e));
  }

  @Override
  public void visitBefore(Class<?> c) {
    //nothing to do here
  }

  @Override
  public void visitAfter(Class<?> c) {
   //nothing to do here
  }

}<|MERGE_RESOLUTION|>--- conflicted
+++ resolved
@@ -53,12 +53,7 @@
    * Returns a filtered list of {@code Operation} objects.
    * 
    * @param classListing  the collection of class objects from which to extract
-<<<<<<< HEAD
-   * @param predicate  determines whether to include class members in results
-=======
    * @param predicate  whether to include class members in results
-   * @param publicMembersOnly  whether to visit only public members of classes
->>>>>>> 5082fb01
    * @return list of {@code Operation} objects satisfying the predicate
    */
   public static List<Operation> getOperations(Collection<Class<?>> classListing, 
