package randoop;

import java.util.ArrayList;
import java.util.LinkedHashSet;
import java.util.List;
import java.util.Set;

import randoop.operation.MethodCall;
<<<<<<< HEAD
import randoop.operation.Operation;
import randoop.sequence.ExecutableSequence;
import randoop.sequence.MutableSequence;
import randoop.sequence.MutableVariable;
import randoop.sequence.Variable;

=======
import randoop.sequence.ExecutableSequence;
import randoop.sequence.MutableSequence;
import randoop.sequence.MutableVariable;
import randoop.sequence.Statement;
import randoop.sequence.Variable;

/**
 * FailureSet represents a set of failures that occurred in the execution of a particular
 * {@link ExecutableSequence}. 
 *
 */
>>>>>>> 1cd489b3
public class FailureSet {
  
  private Set<Failure> failures = new LinkedHashSet<Failure>();
  
  /**
   * FailureSet.Failure represents an execution failure and holds the
   * statement and class where the failure occurred.
   *
   */
  public static class Failure {
<<<<<<< HEAD
    public final Operation st;
    public final Class<?> viocls;
    public Failure(Operation st, Class<?> viocls) {
      this.st = st;
      this.viocls = viocls;
=======
    
    /**
     * statement is the statement in the {@link ExecutableSequence} where the failure occurred.
     */
    public final Statement statement;
    
    /**
     * violationClass is the type of the {@link ObjectContract}
     */
    public final Class<?> violationClass;
    
    public Failure(Statement st, Class<?> viocls) {
      this.statement = st;
      this.violationClass = viocls;
>>>>>>> 1cd489b3
    }
    
    public boolean equals(Object o) {
      if (o == null) return false;
      if (o == this) return true;
      Failure other = (Failure)o;
      if (!statement.equals(other.statement)) return false;
      if (!violationClass.equals(other.violationClass)) return false;
      return true;
    }
    
    public int hashCode() {
      int hash = 7;
      hash = hash*31 + statement.hashCode();
      hash = hash*31 + violationClass.hashCode();
      return hash;
    }
  }

  public FailureSet(ExecutableSequence es) {
    int idx = es.getFailureIndex();
    
    if (idx < 0) {
      return;
    }
    
    for (Check obs : es.getFailures(idx)) {
      Class<?> vioCls = obs.getClass();
<<<<<<< HEAD
      Operation st = null;
=======
      Statement st = null;
>>>>>>> 1cd489b3

      if (obs instanceof ObjectCheck && ((ObjectCheck)obs).contract instanceof ObjectContract) {

        ObjectContract ex = ((ObjectCheck)obs).contract;
        int equalsReceiver = ((ObjectCheck)obs).vars[0].index;

        if (ex instanceof EqualsReflexive 
            || ex instanceof EqualsToNullRetFalse
            || ex instanceof EqualsHashcode
            || ex instanceof EqualsSymmetric) {

          ExecutionOutcome res = es.getResult(equalsReceiver);
          assert res instanceof NormalExecution;
          Object runtimeval = ((NormalExecution) res).getRuntimeValue();
          assert runtimeval != null;

          Class<?> cls = runtimeval.getClass();
          // We record this as an error in the equals method.
          try {
<<<<<<< HEAD
            st = MethodCall.getRMethod(cls.getMethod("equals", Object.class));
=======
            st = new Statement(MethodCall.getMethodCall(cls.getMethod("equals", Object.class)));
>>>>>>> 1cd489b3
          } catch (Exception e) {
            throw new Error(e);
          }

          // We record this as the class of the specific objecvarst contract.
          vioCls = ex.getClass();
          
        } else {
<<<<<<< HEAD
          st = es.sequence.getOperation(idx);
        }

      } else {
        st = es.sequence.getOperation(idx);
=======
          st = es.sequence.getStatement(idx);
        }

      } else {
        st = es.sequence.getStatement(idx);
>>>>>>> 1cd489b3

        MutableSequence mseq = es.sequence.toModifiableSequence();
        List<MutableVariable> vars = new ArrayList<MutableVariable>();
        for (Variable v : es.sequence.getInputs(idx)) {
          vars.add(mseq.getVariable(v.index));
        }
      }
      
      
      assert st != null;
      
      failures.add(new Failure(st, vioCls));
    }
  }

  public Set<Failure> getFailures() {
    return failures;
  }

}<|MERGE_RESOLUTION|>--- conflicted
+++ resolved
@@ -6,14 +6,6 @@
 import java.util.Set;
 
 import randoop.operation.MethodCall;
-<<<<<<< HEAD
-import randoop.operation.Operation;
-import randoop.sequence.ExecutableSequence;
-import randoop.sequence.MutableSequence;
-import randoop.sequence.MutableVariable;
-import randoop.sequence.Variable;
-
-=======
 import randoop.sequence.ExecutableSequence;
 import randoop.sequence.MutableSequence;
 import randoop.sequence.MutableVariable;
@@ -25,7 +17,6 @@
  * {@link ExecutableSequence}. 
  *
  */
->>>>>>> 1cd489b3
 public class FailureSet {
   
   private Set<Failure> failures = new LinkedHashSet<Failure>();
@@ -36,13 +27,6 @@
    *
    */
   public static class Failure {
-<<<<<<< HEAD
-    public final Operation st;
-    public final Class<?> viocls;
-    public Failure(Operation st, Class<?> viocls) {
-      this.st = st;
-      this.viocls = viocls;
-=======
     
     /**
      * statement is the statement in the {@link ExecutableSequence} where the failure occurred.
@@ -57,7 +41,6 @@
     public Failure(Statement st, Class<?> viocls) {
       this.statement = st;
       this.violationClass = viocls;
->>>>>>> 1cd489b3
     }
     
     public boolean equals(Object o) {
@@ -86,11 +69,7 @@
     
     for (Check obs : es.getFailures(idx)) {
       Class<?> vioCls = obs.getClass();
-<<<<<<< HEAD
-      Operation st = null;
-=======
       Statement st = null;
->>>>>>> 1cd489b3
 
       if (obs instanceof ObjectCheck && ((ObjectCheck)obs).contract instanceof ObjectContract) {
 
@@ -110,11 +89,7 @@
           Class<?> cls = runtimeval.getClass();
           // We record this as an error in the equals method.
           try {
-<<<<<<< HEAD
-            st = MethodCall.getRMethod(cls.getMethod("equals", Object.class));
-=======
             st = new Statement(MethodCall.getMethodCall(cls.getMethod("equals", Object.class)));
->>>>>>> 1cd489b3
           } catch (Exception e) {
             throw new Error(e);
           }
@@ -123,19 +98,11 @@
           vioCls = ex.getClass();
           
         } else {
-<<<<<<< HEAD
-          st = es.sequence.getOperation(idx);
-        }
-
-      } else {
-        st = es.sequence.getOperation(idx);
-=======
           st = es.sequence.getStatement(idx);
         }
 
       } else {
         st = es.sequence.getStatement(idx);
->>>>>>> 1cd489b3
 
         MutableSequence mseq = es.sequence.toModifiableSequence();
         List<MutableVariable> vars = new ArrayList<MutableVariable>();
