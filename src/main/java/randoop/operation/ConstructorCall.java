package randoop.operation;

import java.io.ObjectStreamException;
import java.io.PrintStream;
import java.lang.reflect.Constructor;
import java.lang.reflect.Modifier;
import java.util.ArrayList;
import java.util.Arrays;
import java.util.List;

import randoop.ExceptionalExecution;
import randoop.ExecutionOutcome;
import randoop.NormalExecution;
import randoop.reflection.ReflectionPredicate;
import randoop.sequence.Statement;
import randoop.sequence.Variable;
import randoop.types.ConcreteType;
import randoop.types.ConcreteTypeTuple;
import randoop.types.GeneralType;
import randoop.types.TypeNames;
import randoop.util.ConstructorReflectionCode;
import randoop.util.ReflectionExecutor;
import randoop.util.Util;

/**
 * ConstructorCall is an {@link Operation} that represents a call to a
 * constructor, and holds a reference to a reflective
 * {@link java.lang.reflect.Constructor} object.
 *
 * As an {@link Operation}, a call to constructor <i>c</i> with <i>n</i>
 * arguments is represented as <i>c</i> : [<i>t1,...,tn</i>] &rarr; <i>c</i>,
 * where the output type <i>c</i> is also the name of the class.
 */
<<<<<<< HEAD
public final class ConstructorCall extends ConcreteOperation implements Operation, Serializable {

  private static final long serialVersionUID = 20100429;
=======
public final class ConstructorCall extends AbstractOperation implements Operation {
>>>>>>> 5c2a2949

  /**
   * ID for parsing purposes.
   *
   * @see OperationParser#getId(Operation)
   */
  public static final String ID = "cons";

  private final Constructor<?> constructor;

  // Cached values (for improved performance). Their values
  // are computed upon the first invocation of the respective
  // getter method.
  private int hashCodeCached = 0;
  private boolean hashCodeComputed = false;

  /**
   * Creates object corresponding to the given reflection constructor.
   *
   * @param constructor
   *          reflective object for a constructor.
   */
  public ConstructorCall(Constructor<?> constructor, ConcreteType declaringType, ConcreteTypeTuple inputTypes, ConcreteType outputType) {
    super(declaringType, inputTypes, outputType);
    if (constructor == null) throw new IllegalArgumentException("constructor should not be null.");
    this.constructor = constructor;
    this.constructor.setAccessible(true);
  }

  /**
   * Return the reflective constructor corresponding to this ConstructorCall.
   *
   * @return {@link Constructor} object called by this constructor call.
   */
  public Constructor<?> getConstructor() {
    return this.constructor;
  }

  /**
   * Returns concise string representation of this ConstructorCall.
   */
  @Override
  public String toString() {
    StringBuilder b = new StringBuilder();
    b.append(constructor.getName());
    b.append("(");
    Class<?>[] types = constructor.getParameterTypes();
    if (types.length > 0) {
      b.append(types[0].getName());
      for (int i = 1; i < types.length; i++) {
        b.append(", " + types[i].getName());
      }
    }
    b.append(")");
    return b.toString();
  }

  /**
   * Adds code for a constructor call to the given {@link StringBuilder}.
   *
   * @param inputVars
   *          a list of variables representing the actual arguments for the
   *          constructor call.
   * @param b
   *          the StringBuilder to which the output is appended.
   * @see Operation#appendCode(List, StringBuilder)
   */
  @Override
  public void appendCode(List<Variable> inputVars, StringBuilder b) {
    assert inputVars.size() == this.getInputTypes().size();

    Class<?> declaringClass = constructor.getDeclaringClass();
    boolean isNonStaticMember =
        (!Modifier.isStatic(declaringClass.getModifiers()) && declaringClass.isMemberClass());
    assert Util.implies(isNonStaticMember, inputVars.size() > 0);

    // Note on isNonStaticMember: if a class is a non-static member class, the
    // runtime signature of the constructor will have an additional argument
    // (as the first argument) corresponding to the owning object. When printing
    // it out as source code, we need to treat it as a special case: instead
    // of printing "new Foo(x,y.z)" we have to print "x.new Foo(y,z)".

    // TODO the last replace is ugly. There should be a method that does it.
    String declaringClassStr = TypeNames.getCompilableName(declaringClass);

    b.append((isNonStaticMember ? inputVars.get(0) + "." : "") + "new ");
    b.append(isNonStaticMember ? declaringClass.getSimpleName() : declaringClassStr + "(");
    for (int i = (isNonStaticMember ? 1 : 0); i < inputVars.size(); i++) {
      if (i > (isNonStaticMember ? 1 : 0)) b.append(", ");

      // We cast whenever the variable and input types are not identical.
      if (!inputVars.get(i).getType().equals(getInputTypes().get(i)))
        b.append("(" + getInputTypes().get(i).getName() + ")");

      String param = inputVars.get(i).getName();

      // In the short output format, statements that assign to a primitive
      // or string literal, like "int x = 3" are not added to a sequence;
      // instead, the value (e.g. "3") is inserted directly added as
      // arguments to method calls.
      Statement statementCreatingVar = inputVars.get(i).getDeclaringStatement();

      String shortForm = statementCreatingVar.getShortForm();
      if (shortForm != null) {
        param = shortForm;
      }

      b.append(param);
    }
    b.append(")");
  }

  /**
   * Tests whether the parameter is a call to the same constructor.
   *
   * @param o
   *          an object
   * @return true if o is a ConstructorCall referring to same constructor
   *         object; false otherwise.
   */
  @Override
  public boolean equals(Object o) {
    if (o instanceof ConstructorCall) {
      if (this == o) return true;

      ConstructorCall other = (ConstructorCall) o;
      return this.constructor.equals(other.constructor);
    }
    return false;
  }

  /**
   * hashCode returns the hashCode for the constructor called by this object.
   */
  @Override
  public int hashCode() {
    if (!hashCodeComputed) {
      hashCodeComputed = true;
      hashCodeCached = this.constructor.hashCode();
    }
    return hashCodeCached;
  }

  public long calls_time = 0;
  public int calls_num = 0;

  /**
   * {@inheritDoc} Performs call to the constructor given the objects as actual
   * parameters, and the output stream for any output.
   *
   * @param statementInput
   *          is an array of values corresponding to signature of the
   *          constructor.
   * @param out
   *          is a stream for any output.
   * @see Operation#execute(Object[], PrintStream)
   */
  @Override
  public ExecutionOutcome execute(Object[] statementInput, PrintStream out) {

    assert statementInput.length == this.getInputTypes().size();

    ConstructorReflectionCode code =
        new ConstructorReflectionCode(this.constructor, statementInput);

    // long startTime = System.currentTimeMillis();
    Throwable thrown = ReflectionExecutor.executeReflectionCode(code, out);
    // long totalTime = System.currentTimeMillis() - startTime;

    if (thrown == null) {
      return new NormalExecution(code.getReturnVariable(), 0);
    } else {
      return new ExceptionalExecution(thrown, 0);
    }
  }

  /**
   * {@inheritDoc}
   * Generates a string representation of the constructor signature.
   *
   * Examples:
   *
   * <pre>
   * <code>
   *  java.util.ArrayList.&lt;init&gt;()
   *  java.util.ArrayList.&lt;init&gt;(java.util.Collection)
   * </code>
   * </pre>
   *
   * @see ConstructorSignatures#getSignatureString(Constructor)
   *
   * @return signature string for constructor.
   */
  @Override
  public String toParseableString() {
    return ConstructorSignatures.getSignatureString(constructor);
  }

  /**
   * Parse a constructor call in a string with the format generated by
   * {@link ConstructorCall#toParseableString()} and returns the corresponding
   * {@link ConstructorCall} object.
   *
   * @see OperationParser#parse(String)
   *
   * @param s
   *          a string descriptor of a constructor call.
   * @return {@link ConstructorCall} object corresponding to the given
   *         signature.
   * @throws OperationParseException
   *           if no constructor found for signature.
   */
  public static Operation parse(String s) throws OperationParseException {
    return ConstructorCall.createConstructorCall(
        ConstructorSignatures.getConstructorForSignatureString(s));
  }

  /**
   * {@inheritDoc}
   *
   * @return true, because this is a {@link ConstructorCall}.
   */
  @Override
  public boolean isConstructorCall() {
    return true;
  }

  /**
   * {@inheritDoc} Determines whether enclosed {@link Constructor} satisfies the
   * given predicate.
   *
   * @return true only if the constructor in this object satisfies the
   *         {@link ReflectionPredicate#test(Constructor)} implemented by
   *         predicate.
   */
  @Override
  public boolean satisfies(ReflectionPredicate predicate) {
    return predicate.test(constructor);
  }
}<|MERGE_RESOLUTION|>--- conflicted
+++ resolved
@@ -31,13 +31,7 @@
  * arguments is represented as <i>c</i> : [<i>t1,...,tn</i>] &rarr; <i>c</i>,
  * where the output type <i>c</i> is also the name of the class.
  */
-<<<<<<< HEAD
-public final class ConstructorCall extends ConcreteOperation implements Operation, Serializable {
-
-  private static final long serialVersionUID = 20100429;
-=======
-public final class ConstructorCall extends AbstractOperation implements Operation {
->>>>>>> 5c2a2949
+public final class ConstructorCall extends ConcreteOperation implements Operation {
 
   /**
    * ID for parsing purposes.
