--- conflicted
+++ resolved
@@ -254,37 +254,7 @@
     }
 
     // Initialize components.
-<<<<<<< HEAD
-    Set<Sequence> components = new LinkedHashSet<>();
-    if (!componentfile_ser.isEmpty()) {
-      for (File onefile : componentfile_ser) {
-        try (ObjectInputStream objectos =
-                new ObjectInputStream(new GZIPInputStream(new FileInputStream(onefile)))) {
-          Set<Sequence> seqset = (Set<Sequence>) objectos.readObject();
-          if (!GenInputsAbstract.noprogressdisplay) {
-            System.out.println(
-                "Adding " + seqset.size() + " component sequences from file " + onefile);
-          }
-          components.addAll(seqset);
-        } catch (Exception e) {
-          throw new Error(e);
-        }
-      }
-    }
-    if (!componentfile_txt.isEmpty()) {
-      for (File onefile : componentfile_txt) {
-        Set<Sequence> seqset = new LinkedHashSet<>();
-        Sequence.readTextSequences(onefile, seqset);
-        if (!GenInputsAbstract.noprogressdisplay) {
-          System.out.println(
-              "Adding " + seqset.size() + " component sequences from file " + onefile);
-        }
-        components.addAll(seqset);
-      }
-    }
-=======
     Set<Sequence> components = new LinkedHashSet<Sequence>();
->>>>>>> 5c2a2949
 
     // Add default seeds.
     components.addAll(SeedSequences.objectsToSeeds(SeedSequences.primitiveSeeds));
