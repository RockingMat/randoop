--- conflicted
+++ resolved
@@ -719,7 +719,13 @@
   public static int string_maxlen = 1000;
 
   /**
-<<<<<<< HEAD
+   * The "GRT Impurity" technique from the GRT paper attempts to fuzz the inputs of methods used in
+   * tests. When GRT Fuzzing is enabled, Randoop will attempt to fuzz primitive/String values,
+   * potentially trigger more branches, improving coverage for the program under test. (Randoop by
+   * default starts with a small fixed set of primitive/String inputs to use as arguments to
+   * methods.)
+   *
+   * <p>Non-primitive input fuzzing will be added in the future.
    * The "Elephant Brain" feature from the GRT paper manages method sequences (to create inputs) in
    * {@link randoop.sequence.SequenceCollection} using the exact types obtained at runtime. When
    * generating test cases, "Elephant Brain" compares the static type of each method return value
@@ -749,18 +755,6 @@
   @Unpublicized
   @Option("Log information about the classes used in demand-driven input creation")
   public static @Nullable String demand_driven_logging = null;
-=======
-   * The "GRT Impurity" technique from the GRT paper attempts to fuzz the inputs of methods used in
-   * tests. When GRT Fuzzing is enabled, Randoop will attempt to fuzz primitive/String values,
-   * potentially trigger more branches, improving coverage for the program under test. (Randoop by
-   * default starts with a small fixed set of primitive/String inputs to use as arguments to
-   * methods.)
-   *
-   * <p>Non-primitive input fuzzing will be added in the future.
-   *
-   * <p>The default value is {@code false}.
-   */
-  @Unpublicized
   @Option("Fuzz the inputs of methods used in tests")
   public static boolean grt_fuzzing = false;
 
@@ -773,7 +767,6 @@
   @Unpublicized
   @Option("Standard deviation for the Gaussian distribution used by GRT Impurity to fuzz  numbers")
   public static double grt_fuzzing_stddev = 30.0;
->>>>>>> 722ad1eb
 
   ///////////////////////////////////////////////////////////////////
   /**
