package randoop.types;

import java.lang.reflect.Type;
import java.util.ArrayList;
import java.util.List;
import java.util.Objects;

import randoop.BugInRandoopException;

import plume.UtilMDE;

/**
 * Represents the type of a generic class as can occur in a class declaration,
 * formal parameter or return type.
 * Related to concrete {@link ParameterizedType} by instantiating with a
 * {@link Substitution}.
 */
public class GenericClassType extends ParameterizedType {

  /** The rawtype of the generic class. */
  private Class<?> rawType;

  /** the type parameters of the generic class */
<<<<<<< HEAD
  private List<TypeVariable> parameters;
=======
  private List<TypeParameter> parameters;

  /**
   * Create a {@code GenericClassType} object for the given rawtype.
   * Uses the {@link java.lang.reflect.GenericDeclaration} methods to access
   * the type parameters for the generic class.
   * <p>
   * This is the standard constructor to use when only a {@code Class} object
   * is available. It should not be used when creating instances for supertypes
   * where type variables are needed to be the same, such as during testing
   * the subtype relation.
   * @see ParameterizedType#isSubtypeOf(ConcreteType)
   * @see #getMatchingSupertype(GenericClassType)
   * @see randoop.types.GeneralType#forType(Type)
   *
   * @param rawType  the raw type for the generic class
   * @throws IllegalArgumentException if the class is not generic
   */
  public GenericClassType(Class<?> rawType) {
    if (rawType.getTypeParameters().length == 0) {
      throw new IllegalArgumentException("class must be a generic type");
    }

    this.rawType = rawType;
    this.parameters = new ArrayList<>();

    for (TypeVariable<?> v : rawType.getTypeParameters()) {
      try {
        this.parameters.add(new TypeParameter(v, TypeBound.fromTypes(new SupertypeOrdering(), v.getBounds())));
      } catch (RandoopTypeException e) {
        throw new BugInRandoopException("Type error when creating Generic Class: " + e.getMessage());
      }
    }

  }
>>>>>>> 531e922b

  /**
   * Create a {@code GenericClassType} for the given rawtype with the parameters,
   * and parameter type bounds.
   * <p>
   * This constructor is intended to mainly be used by
   * {@link randoop.types.GeneralType#forType(Type)} where the full set of arguments is
   * collected before creating the type object.
   *
   * @param rawType  the rawtype for the generic class
   * @param parameters  the type parameters for the generic class
   */
  GenericClassType(Class<?> rawType, List<TypeVariable> parameters) {
    if (rawType.getTypeParameters().length != parameters.size()) {
      throw new IllegalArgumentException("number of parameters should be equal");
    }

    this.rawType = rawType;
    this.parameters = parameters;
  }

  /**
   * {@inheritDoc}
   * Checks that the rawtypes are the same. This is sufficient since the
   * type parameters and their bounds can be reconstructed from the Class object.
   *
   * @return true if two generic classes have the same rawtype, false otherwise
   */
  @Override
  public boolean equals(Object obj) {
    if (!(obj instanceof GenericClassType)) {
      return false;
    }
    GenericClassType t = (GenericClassType) obj;
    return this.rawType.equals(t.rawType)
            && this.parameters.equals(t.parameters);
  }

  @Override
  public int hashCode() {
    return Objects.hash(rawType, parameters);
  }

  /**
   * {@inheritDoc}
   * @return the name of this type
   */
  @Override
  public String toString() {
    return this.getName();
  }

  /**
   * {@inheritDoc}
   * @return the fully qualified name of this type with type parameters
   */
  @Override
  public String getName() {
    return rawType.getCanonicalName() + "<" + UtilMDE.join(parameters, ",") + ">";
  }

  /**
   * {@inheritDoc}
   * @return list of {@link ReferenceArgument} for each parameter
   */
  @Override
  public List<TypeArgument> getTypeArguments() {
    List<TypeArgument> argumentList = new ArrayList<>();
    for (TypeVariable v : parameters) {
      argumentList.add(new ReferenceArgument(v));
    }
    return argumentList;
  }

  @Override
  public boolean isInstantiationOf(GenericClassType genericClassType) {
    return this.equals(genericClassType);
  }

  @Override
  public boolean isInterface() {
    return rawType.isInterface();
  }

  /**
   * Instantiates this generic class using the substitution to replace the type
   * parameters.
   *
   * @param substitution  the type substitution
   * @return a {@link ParameterizedType} instantiating this generic class by the
   * given substitution
   */
  @Override
  public InstantiatedType apply(Substitution substitution) {
    if (substitution == null) {
      throw new IllegalArgumentException("substitution must be non-null");
    }

    return null;
  }

  @Override
  public InstantiatedType instantiate(ReferenceType... typeArguments) {
    if (typeArguments.length != parameters.size()) {
      throw new IllegalArgumentException("number of arguments and parameters must match");
    }

    Substitution substitution = Substitution.forArgs(getTypeArguments(), typeArguments);
    return this.apply(substitution);
  }

  /**
   * {@inheritDoc}
   * @return the rawtype of this generic class
   */
  @Override
  public Class<?> getRuntimeClass() {
    return rawType;
  }

  /**
   * Returns the list of type parameters of this generic class
   *
   * @return the list of type parameters of this generic class
   */
  public List<TypeVariable> getTypeParameters() {
    return parameters;
  }

  /**
   * Returns a direct supertype of this type that either matches the given type,
   * or has a rawtype assignable to (and so could be subtype of) the given type.
   * Returns null if no such supertype is found.
   * Construction guarantees that substitution on this generic class type will
   * work on returned generic supertype as required by
   * {@link ParameterizedType#isSubtypeOf(GeneralType)}.
   *
   * @param type  the potential supertype
   * @return a supertype of this type that matches the given type or
   * has an assignable rawtype; or null otherwise
   * @throws IllegalArgumentException if type is null
   */
  GenericClassType getMatchingSupertype(GenericClassType type) throws RandoopTypeException {
    if (type == null) {
      throw new IllegalArgumentException("type may not be null");
    }

    // minimally, underlying Class should be assignable
    Class<?> otherRawType = type.getRuntimeClass();
    if (!otherRawType.isAssignableFrom(this.rawType)) {
      return null;
    }

    // if other type is an interface, check interfaces first
    if (otherRawType.isInterface()) {
      Type[] interfaces = this.rawType.getGenericInterfaces();
      for (Type t : interfaces) {
<<<<<<< HEAD
        GeneralType genericType = GeneralType.forType(t);
        if (type.equals(genericType)) { // found the type
          return (GenericClassType) genericType;
=======
        GeneralType generalType = GeneralType.forType(t);
        if (generalType.isGeneric() && type.equals(generalType)) { // found the type
          return (GenericClassType) generalType;
>>>>>>> 531e922b
        }
      }
    }

    // otherwise, check superclass
    Type superclass = this.rawType.getGenericSuperclass();
    if (superclass != null) {
      GeneralType superType = GeneralType.forType(superclass);
      if (type.equals(superType)) { // found the type
        return (GenericClassType) superType;
      }
      if (superType.isObject()) {
        return null;
      }
      if (otherRawType.isAssignableFrom(superType.getRuntimeClass())) {
        return (GenericClassType) superType;
      }
    }

    return null;
  }

  public ClassOrInterfaceType getSuperclass() {
    Type superclass = this.rawType.getGenericSuperclass();
    if (superclass == null) {
      return null;
    }

    return ClassOrInterfaceType.forType(superclass);
  }

}<|MERGE_RESOLUTION|>--- conflicted
+++ resolved
@@ -21,45 +21,7 @@
   private Class<?> rawType;
 
   /** the type parameters of the generic class */
-<<<<<<< HEAD
   private List<TypeVariable> parameters;
-=======
-  private List<TypeParameter> parameters;
-
-  /**
-   * Create a {@code GenericClassType} object for the given rawtype.
-   * Uses the {@link java.lang.reflect.GenericDeclaration} methods to access
-   * the type parameters for the generic class.
-   * <p>
-   * This is the standard constructor to use when only a {@code Class} object
-   * is available. It should not be used when creating instances for supertypes
-   * where type variables are needed to be the same, such as during testing
-   * the subtype relation.
-   * @see ParameterizedType#isSubtypeOf(ConcreteType)
-   * @see #getMatchingSupertype(GenericClassType)
-   * @see randoop.types.GeneralType#forType(Type)
-   *
-   * @param rawType  the raw type for the generic class
-   * @throws IllegalArgumentException if the class is not generic
-   */
-  public GenericClassType(Class<?> rawType) {
-    if (rawType.getTypeParameters().length == 0) {
-      throw new IllegalArgumentException("class must be a generic type");
-    }
-
-    this.rawType = rawType;
-    this.parameters = new ArrayList<>();
-
-    for (TypeVariable<?> v : rawType.getTypeParameters()) {
-      try {
-        this.parameters.add(new TypeParameter(v, TypeBound.fromTypes(new SupertypeOrdering(), v.getBounds())));
-      } catch (RandoopTypeException e) {
-        throw new BugInRandoopException("Type error when creating Generic Class: " + e.getMessage());
-      }
-    }
-
-  }
->>>>>>> 531e922b
 
   /**
    * Create a {@code GenericClassType} for the given rawtype with the parameters,
@@ -217,15 +179,9 @@
     if (otherRawType.isInterface()) {
       Type[] interfaces = this.rawType.getGenericInterfaces();
       for (Type t : interfaces) {
-<<<<<<< HEAD
-        GeneralType genericType = GeneralType.forType(t);
-        if (type.equals(genericType)) { // found the type
-          return (GenericClassType) genericType;
-=======
         GeneralType generalType = GeneralType.forType(t);
         if (generalType.isGeneric() && type.equals(generalType)) { // found the type
           return (GenericClassType) generalType;
->>>>>>> 531e922b
         }
       }
     }
