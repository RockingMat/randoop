--- conflicted
+++ resolved
@@ -1,7 +1,7 @@
 package randoop.reflection;
 
 import java.util.ArrayList;
-<<<<<<< HEAD
+import java.util.Set;
 import java.util.HashMap;
 import java.util.HashSet;
 import java.util.Map;
@@ -9,9 +9,6 @@
 import randoop.generation.SequenceInfo;
 import randoop.generation.test.ClassOne;
 import randoop.main.GenInputsAbstract;
-=======
-import java.util.Set;
->>>>>>> dee50207
 import randoop.operation.NonreceiverTerm;
 import randoop.operation.TypedOperation;
 import randoop.sequence.Sequence;
@@ -79,25 +76,27 @@
    */
   @Override
   public void visitBefore(Class<?> c) {
-<<<<<<< HEAD
+//  ClassOrInterfaceType constantType = ClassOrInterfaceType.forClass(c);
+//  Set<NonreceiverTerm> nonreceiverTerms = ClassFileConstants.getNonreceiverTerms(c);
+//  for (NonreceiverTerm term : nonreceiverTerms) {
+//      Sequence seq =
+//              new Sequence()
+//                      .extend(
+//                              TypedOperation.createNonreceiverInitialization(term), new ArrayList<Variable>(0));
+//      literalMap.add(constantType, seq);
     classCount++;
     // Record the visited sequences if constant mining is enabled.
     HashSet<Sequence> occurredSequences = new HashSet<>();
     ClassOrInterfaceType constantType = ClassOrInterfaceType.forClass(c);
-    ClassFileConstants.ConstantSet constantSet = ClassFileConstants.getConstants(c.getName());
-    Set<NonreceiverTerm> nonreceiverTerms = ClassFileConstants.toNonreceiverTerms(constantSet);
-=======
-    ClassOrInterfaceType constantType = ClassOrInterfaceType.forClass(c);
     Set<NonreceiverTerm> nonreceiverTerms = ClassFileConstants.getNonreceiverTerms(c);
->>>>>>> dee50207
     for (NonreceiverTerm term : nonreceiverTerms) {
       Sequence seq =
           new Sequence()
               .extend(
                   TypedOperation.createNonreceiverInitialization(term), new ArrayList<Variable>(0));
       literalMap.add(constantType, seq);
-<<<<<<< HEAD
       if (GenInputsAbstract.constant_mining) {
+        ClassFileConstants.ConstantSet constantSet = ClassFileConstants.getConstants(c.getName());
         // Record the sequence information.
         updateSequenceInfo(
             seq,
@@ -108,8 +107,6 @@
         packageClassCount.put(pkg, packageClassCount.getOrDefault(pkg, 0) + 1);
         occurredSequences.add(seq);
       }
-=======
->>>>>>> dee50207
     }
   }
 
