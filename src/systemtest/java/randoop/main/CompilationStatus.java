package randoop.main;

import static org.junit.Assert.fail;

import java.io.File;
import java.io.IOException;
import java.io.PrintStream;
import java.io.Writer;
import java.nio.charset.Charset;
import java.util.ArrayList;
import java.util.List;
import java.util.Locale;
import javax.tools.Diagnostic;
import javax.tools.DiagnosticCollector;
import javax.tools.JavaCompiler;
import javax.tools.JavaFileObject;
import javax.tools.StandardJavaFileManager;
import javax.tools.ToolProvider;

/** Captures the compilation status for a set of test files. */
class CompilationStatus {

  /** The flag to indicate whether the compilation succeeded. */
  final Boolean succeeded;

  /** The list of compiler diagnostics. */
  private final List<Diagnostic<? extends JavaFileObject>> diagnostics;

  /**
   * Creates a {@link CompilationStatus} object with the success and diagnostic output.
   *
   * @param succeeded the success flag
   * @param diagnostics the diagnostic output of the compiler
   */
  private CompilationStatus(
      Boolean succeeded, List<Diagnostic<? extends JavaFileObject>> diagnostics) {
    this.succeeded = succeeded;
    this.diagnostics = diagnostics;
  }

  /**
   * Compile the test files, writing the class files to the destination directory, and capturing the
   * status as a {@link CompilationStatus} object.
   *
<<<<<<< HEAD
   * @param testSourceFiles  the Java source for the tests
   * @param destinationDir  the path to the destination directory
=======
   * @param testSourceFiles the Java source for the tests
   * @param destinationDir the path to the desination directory
>>>>>>> 75b5ee65
   * @return true if compile succeeded, false otherwise
   */
  static CompilationStatus compileTests(List<File> testSourceFiles, String destinationDir) {
    final Locale locale = null; // use default locale
    final Charset charset = null; // use default charset
    final Writer writer = null; // use System.err for output
    final List<String> annotatedClasses = null; // no classes

    List<String> options = new ArrayList<>();
    options.add("-d");
    options.add(destinationDir);

    JavaCompiler compiler = ToolProvider.getSystemJavaCompiler();
    DiagnosticCollector<JavaFileObject> diagnostics = new DiagnosticCollector<>();

    Boolean succeeded = false;
    try (StandardJavaFileManager fileManager =
        compiler.getStandardFileManager(diagnostics, locale, charset)) {
      Iterable<? extends JavaFileObject> filesToCompile =
          fileManager.getJavaFileObjectsFromFiles(testSourceFiles);
      succeeded =
          compiler
              .getTask(writer, fileManager, diagnostics, options, annotatedClasses, filesToCompile)
              .call();
    } catch (IOException e) {
      fail("I/O Error while compiling generated tests: " + e);
    }
    return new CompilationStatus(succeeded, diagnostics.getDiagnostics());
  }

  /**
   * Dumps compiler error diagnostics to the given {@code PrintStream}.
   *
   * @param err the {@code PrintStream}
   */
  void printDiagnostics(PrintStream err) {
    for (Diagnostic<? extends JavaFileObject> diag : diagnostics) {
      if (diag != null) {
        if (diag.getSource() != null) {
          String sourceName = diag.getSource().toUri().toString();
          if (diag.getLineNumber() >= 0) {
            err.printf(
                "Error on line %d, col %d of %s%n%s%n",
                diag.getLineNumber(),
                diag.getColumnNumber(),
                sourceName,
                diag.getMessage(null));
          } else {
            err.printf("%s%n", diag.getMessage(null));
          }
        } else {
          err.printf("%s%n", diag.getMessage(null));
        }
      }
    }
  }
}<|MERGE_RESOLUTION|>--- conflicted
+++ resolved
@@ -42,13 +42,8 @@
    * Compile the test files, writing the class files to the destination directory, and capturing the
    * status as a {@link CompilationStatus} object.
    *
-<<<<<<< HEAD
-   * @param testSourceFiles  the Java source for the tests
-   * @param destinationDir  the path to the destination directory
-=======
    * @param testSourceFiles the Java source for the tests
    * @param destinationDir the path to the desination directory
->>>>>>> 75b5ee65
    * @return true if compile succeeded, false otherwise
    */
   static CompilationStatus compileTests(List<File> testSourceFiles, String destinationDir) {
@@ -92,10 +87,7 @@
           if (diag.getLineNumber() >= 0) {
             err.printf(
                 "Error on line %d, col %d of %s%n%s%n",
-                diag.getLineNumber(),
-                diag.getColumnNumber(),
-                sourceName,
-                diag.getMessage(null));
+                diag.getLineNumber(), diag.getColumnNumber(), sourceName, diag.getMessage(null));
           } else {
             err.printf("%s%n", diag.getMessage(null));
           }
